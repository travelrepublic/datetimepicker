{
    "version": "1.0.0",
    "summary": "Demo for DatePicker",
    "repository": "https://github.com/abadi199/datepicker.git",
    "license": "Apache 2.0",
    "source-directories": [
        ".",
        "../src"
    ],
    "exposed-modules": [],
    "dependencies": {
        "abadi199/dateparser": "1.0.0 <= v < 2.0.0",
        "elm-community/list-extra": "4.0.0 <= v < 5.0.0",
        "elm-lang/core": "5.0.0 <= v < 6.0.0",
        "elm-lang/html": "2.0.0 <= v < 3.0.0",
        "elm-lang/svg": "2.0.0 <= v < 3.0.0",
        "rluiten/elm-date-extra": "8.1.2 <= v < 9.0.0",
<<<<<<< HEAD
        "rtfeldman/elm-css": "7.0.0 <= v < 8.0.0",
        "rtfeldman/elm-css-helpers": "2.0.1 <= v < 3.0.0",
        "rtfeldman/elm-css-util": "1.0.2 <= v < 2.0.0"
=======
        "rtfeldman/elm-css": "8.0.0 <= v < 9.0.0",
        "rtfeldman/elm-css-helpers": "2.0.1 <= v < 3.0.0"
>>>>>>> 0bc3bf6c
    },
    "elm-version": "0.18.0 <= v < 0.19.0"
}<|MERGE_RESOLUTION|>--- conflicted
+++ resolved
@@ -15,14 +15,8 @@
         "elm-lang/html": "2.0.0 <= v < 3.0.0",
         "elm-lang/svg": "2.0.0 <= v < 3.0.0",
         "rluiten/elm-date-extra": "8.1.2 <= v < 9.0.0",
-<<<<<<< HEAD
-        "rtfeldman/elm-css": "7.0.0 <= v < 8.0.0",
-        "rtfeldman/elm-css-helpers": "2.0.1 <= v < 3.0.0",
-        "rtfeldman/elm-css-util": "1.0.2 <= v < 2.0.0"
-=======
         "rtfeldman/elm-css": "8.0.0 <= v < 9.0.0",
         "rtfeldman/elm-css-helpers": "2.0.1 <= v < 3.0.0"
->>>>>>> 0bc3bf6c
     },
     "elm-version": "0.18.0 <= v < 0.19.0"
 }